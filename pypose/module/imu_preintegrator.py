--- conflicted
+++ resolved
@@ -268,15 +268,9 @@
             self.vel = vel
             self.rot = rot
             self.reset()
-<<<<<<< HEAD
         return {'rot':rot.clone(),
                 'vel':vel.clone(),
                 'pos':pos.clone(),
-                'cov':self.cov.clone()}
-=======
-        return {'rot':self.rot.clone(),
-                'vel':self.vel.clone(),
-                'pos':self.pos.clone(),
                 'cov':self.cov.clone()}
 
     @classmethod
@@ -385,5 +379,4 @@
         
         cov_state = torch.stack(cov_state, dim = 1)
 
-        return inte_state, cov_state
->>>>>>> 98cfea6f
+        return inte_state, cov_state