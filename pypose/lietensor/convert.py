--- conflicted
+++ resolved
@@ -85,20 +85,12 @@
     mat = mat[..., :3, :3]
     shape = mat.shape
 
-<<<<<<< HEAD
-    if check:
-        e0 = mat @ mat.mT
-        e1 = torch.eye(3, dtype=mat.dtype, device = e0.device).repeat(shape[:-2] + (1, 1))
-        if not torch.allclose(e0, e1, atol=torch.finfo(e0.dtype).resolution):
-            raise ValueError("Input rotation matrices are not all orthogonal matrix")
-=======
     with torch.no_grad():
         if check:
             e0 = mat @ mat.mT
             e1 = torch.eye(3, dtype=mat.dtype, device=mat.device)
             if not torch.allclose(e0, e1.expand_as(e0), rtol=rtol, atol=atol):
                 raise ValueError("Input rotation matrices are not all orthogonal matrix")
->>>>>>> f41d1ab3
 
             ones = torch.ones(shape[:-2], dtype=mat.dtype, device=mat.device)
             if not torch.allclose(torch.det(mat), ones, rtol=rtol, atol=atol):
